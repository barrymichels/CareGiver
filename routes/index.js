--- conflicted
+++ resolved
@@ -28,7 +28,6 @@
             if (req.isAuthenticated()) {
                 const today = new Date();
                 const weekStart = new Date(today);
-<<<<<<< HEAD
                 // If today is Sunday (0), set weekStart to the previous Monday
                 if (today.getDay() === 0) {
                     weekStart.setDate(today.getDate() - 6);
@@ -36,14 +35,6 @@
                     // Otherwise set to Monday of current week
                     weekStart.setDate(today.getDate() - (weekStart.getDay() - 1));
                 }
-=======
-                // If today is Sunday (0), we want to show this week (starting tomorrow)
-                // For all other days, we show the current week
-                const daysUntilMonday = today.getDay() === 0 ? 1 : (1 - today.getDay());
-                weekStart.setDate(today.getDate() + daysUntilMonday);
-                weekStart.setHours(0, 0, 0, 0);  // Set to start of day
-                
->>>>>>> 6c669e3d
                 const weekEnd = new Date(weekStart);
                 weekEnd.setDate(weekStart.getDate() + 6);
                 weekEnd.setHours(23, 59, 59, 999);  // Set to end of day
